--- conflicted
+++ resolved
@@ -1,19 +1,9 @@
 pub mod pane;
 pub mod pane_group;
-<<<<<<< HEAD
-pub use pane::*;
-pub use pane_group::*;
-
-use crate::settings::Settings;
-use gpui::{MutableAppContext, PathPromptOptions};
-use postage::watch;
-use std::path::PathBuf;
-=======
 use crate::{
     editor::{Buffer, BufferView},
     settings::Settings,
     time::ReplicaId,
-    watch::{self, Receiver},
     worktree::{FileHandle, Worktree, WorktreeHandle},
 };
 use futures_core::{future::LocalBoxFuture, Future};
@@ -25,6 +15,7 @@
 use log::error;
 pub use pane::*;
 pub use pane_group::*;
+use postage::watch;
 use smol::prelude::*;
 use std::{collections::HashMap, path::PathBuf};
 use std::{
@@ -33,7 +24,6 @@
     sync::Arc,
 };
 
->>>>>>> d8d36a32
 pub fn init(app: &mut MutableAppContext) {
     app.add_global_action("workspace:open", open);
     app.add_global_action("workspace:open_paths", open_paths);
@@ -192,7 +182,7 @@
     fn add_view(
         &self,
         window_id: usize,
-        settings: Receiver<Settings>,
+        settings: watch::Receiver<Settings>,
         ctx: &mut MutableAppContext,
     ) -> Option<Box<dyn ItemViewHandle>> {
         if let Some(handle) = self.upgrade(ctx.as_ref()) {
