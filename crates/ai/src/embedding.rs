use anyhow::Result;
use async_trait::async_trait;
<<<<<<< HEAD
=======
use futures::AsyncReadExt;
use gpui::executor::Background;
use gpui::{serde_json, ViewContext};
use isahc::http::StatusCode;
use isahc::prelude::Configurable;
use isahc::{AsyncBody, Response};
use lazy_static::lazy_static;
>>>>>>> a5836b03
use ordered_float::OrderedFloat;
use rusqlite::types::{FromSql, FromSqlResult, ToSqlOutput, ValueRef};
use rusqlite::ToSql;
<<<<<<< HEAD
use std::time::Instant;

use crate::models::LanguageModel;
=======
use serde::{Deserialize, Serialize};
use std::env;
use std::ops::Add;
use std::sync::Arc;
use std::time::{Duration, Instant};
use tiktoken_rs::{cl100k_base, CoreBPE};
use util::http::{HttpClient, Request};
use util::ResultExt;

use crate::completion::OPENAI_API_URL;

lazy_static! {
    static ref OPENAI_BPE_TOKENIZER: CoreBPE = cl100k_base().unwrap();
}
>>>>>>> a5836b03

#[derive(Debug, PartialEq, Clone)]
pub struct Embedding(pub Vec<f32>);

// This is needed for semantic index functionality
// Unfortunately it has to live wherever the "Embedding" struct is created.
// Keeping this in here though, introduces a 'rusqlite' dependency into AI
// which is less than ideal
impl FromSql for Embedding {
    fn column_result(value: ValueRef) -> FromSqlResult<Self> {
        let bytes = value.as_blob()?;
        let embedding: Result<Vec<f32>, Box<bincode::ErrorKind>> = bincode::deserialize(bytes);
        if embedding.is_err() {
            return Err(rusqlite::types::FromSqlError::Other(embedding.unwrap_err()));
        }
        Ok(Embedding(embedding.unwrap()))
    }
}

impl ToSql for Embedding {
    fn to_sql(&self) -> rusqlite::Result<ToSqlOutput> {
        let bytes = bincode::serialize(&self.0)
            .map_err(|err| rusqlite::Error::ToSqlConversionFailure(Box::new(err)))?;
        Ok(ToSqlOutput::Owned(rusqlite::types::Value::Blob(bytes)))
    }
}
impl From<Vec<f32>> for Embedding {
    fn from(value: Vec<f32>) -> Self {
        Embedding(value)
    }
}

impl Embedding {
    pub fn similarity(&self, other: &Self) -> OrderedFloat<f32> {
        let len = self.0.len();
        assert_eq!(len, other.0.len());

        let mut result = 0.0;
        unsafe {
            matrixmultiply::sgemm(
                1,
                len,
                1,
                1.0,
                self.0.as_ptr(),
                len as isize,
                1,
                other.0.as_ptr(),
                1,
                len as isize,
                0.0,
                &mut result as *mut f32,
                1,
                1,
            );
        }
        OrderedFloat(result)
    }
}

<<<<<<< HEAD
=======
#[derive(Clone)]
pub struct OpenAIEmbeddings {
    pub api_key: Option<String>,
    pub client: Arc<dyn HttpClient>,
    pub executor: Arc<Background>,
    rate_limit_count_rx: watch::Receiver<Option<Instant>>,
    rate_limit_count_tx: Arc<Mutex<watch::Sender<Option<Instant>>>>,
}

#[derive(Serialize)]
struct OpenAIEmbeddingRequest<'a> {
    model: &'static str,
    input: Vec<&'a str>,
}

#[derive(Deserialize)]
struct OpenAIEmbeddingResponse {
    data: Vec<OpenAIEmbedding>,
    usage: OpenAIEmbeddingUsage,
}

#[derive(Debug, Deserialize)]
struct OpenAIEmbedding {
    embedding: Vec<f32>,
    index: usize,
    object: String,
}

#[derive(Deserialize)]
struct OpenAIEmbeddingUsage {
    prompt_tokens: usize,
    total_tokens: usize,
}

>>>>>>> a5836b03
#[async_trait]
pub trait EmbeddingProvider: Sync + Send {
    fn base_model(&self) -> Box<dyn LanguageModel>;
    fn is_authenticated(&self) -> bool;
    async fn embed_batch(&self, spans: Vec<String>) -> Result<Vec<Embedding>>;
    fn max_tokens_per_batch(&self) -> usize;
    fn rate_limit_expiration(&self) -> Option<Instant>;
}

<<<<<<< HEAD
=======
pub struct DummyEmbeddings {}

#[async_trait]
impl EmbeddingProvider for DummyEmbeddings {
    fn is_authenticated(&self) -> bool {
        true
    }
    fn rate_limit_expiration(&self) -> Option<Instant> {
        None
    }
    async fn embed_batch(&self, spans: Vec<String>) -> Result<Vec<Embedding>> {
        // 1024 is the OpenAI Embeddings size for ada models.
        // the model we will likely be starting with.
        let dummy_vec = Embedding::from(vec![0.32 as f32; 1536]);
        return Ok(vec![dummy_vec; spans.len()]);
    }

    fn max_tokens_per_batch(&self) -> usize {
        OPENAI_INPUT_LIMIT
    }

    fn truncate(&self, span: &str) -> (String, usize) {
        let mut tokens = OPENAI_BPE_TOKENIZER.encode_with_special_tokens(span);
        let token_count = tokens.len();
        let output = if token_count > OPENAI_INPUT_LIMIT {
            tokens.truncate(OPENAI_INPUT_LIMIT);
            let new_input = OPENAI_BPE_TOKENIZER.decode(tokens.clone());
            new_input.ok().unwrap_or_else(|| span.to_string())
        } else {
            span.to_string()
        };

        (output, tokens.len())
    }
}

const OPENAI_INPUT_LIMIT: usize = 8190;

impl OpenAIEmbeddings {
    pub fn authenticate(&mut self, cx: &mut ViewContext<Self>) {
        if self.api_key.is_none() {
            let api_key = if let Ok(api_key) = env::var("OPENAI_API_KEY") {
                Some(api_key)
            } else if let Some((_, api_key)) = cx
                .platform()
                .read_credentials(OPENAI_API_URL)
                .log_err()
                .flatten()
            {
                String::from_utf8(api_key).log_err()
            } else {
                None
            };

            if let Some(api_key) = api_key {
                self.api_key = Some(api_key);
            }
        }
    }
    pub fn new(
        api_key: Option<String>,
        client: Arc<dyn HttpClient>,
        executor: Arc<Background>,
    ) -> Self {
        let (rate_limit_count_tx, rate_limit_count_rx) = watch::channel_with(None);
        let rate_limit_count_tx = Arc::new(Mutex::new(rate_limit_count_tx));

        OpenAIEmbeddings {
            api_key,
            client,
            executor,
            rate_limit_count_rx,
            rate_limit_count_tx,
        }
    }

    fn resolve_rate_limit(&self) {
        let reset_time = *self.rate_limit_count_tx.lock().borrow();

        if let Some(reset_time) = reset_time {
            if Instant::now() >= reset_time {
                *self.rate_limit_count_tx.lock().borrow_mut() = None
            }
        }

        log::trace!(
            "resolving reset time: {:?}",
            *self.rate_limit_count_tx.lock().borrow()
        );
    }

    fn update_reset_time(&self, reset_time: Instant) {
        let original_time = *self.rate_limit_count_tx.lock().borrow();

        let updated_time = if let Some(original_time) = original_time {
            if reset_time < original_time {
                Some(reset_time)
            } else {
                Some(original_time)
            }
        } else {
            Some(reset_time)
        };

        log::trace!("updating rate limit time: {:?}", updated_time);

        *self.rate_limit_count_tx.lock().borrow_mut() = updated_time;
    }
    async fn send_request(
        &self,
        api_key: &str,
        spans: Vec<&str>,
        request_timeout: u64,
    ) -> Result<Response<AsyncBody>> {
        let request = Request::post("https://api.openai.com/v1/embeddings")
            .redirect_policy(isahc::config::RedirectPolicy::Follow)
            .timeout(Duration::from_secs(request_timeout))
            .header("Content-Type", "application/json")
            .header("Authorization", format!("Bearer {}", api_key))
            .body(
                serde_json::to_string(&OpenAIEmbeddingRequest {
                    input: spans.clone(),
                    model: "text-embedding-ada-002",
                })
                .unwrap()
                .into(),
            )?;

        Ok(self.client.send(request).await?)
    }
}

#[async_trait]
impl EmbeddingProvider for OpenAIEmbeddings {
    fn is_authenticated(&self) -> bool {
        self.api_key.is_some()
    }

    fn max_tokens_per_batch(&self) -> usize {
        50000
    }

    fn rate_limit_expiration(&self) -> Option<Instant> {
        *self.rate_limit_count_rx.borrow()
    }
    fn truncate(&self, span: &str) -> (String, usize) {
        let mut tokens = OPENAI_BPE_TOKENIZER.encode_with_special_tokens(span);
        let output = if tokens.len() > OPENAI_INPUT_LIMIT {
            tokens.truncate(OPENAI_INPUT_LIMIT);
            OPENAI_BPE_TOKENIZER
                .decode(tokens.clone())
                .ok()
                .unwrap_or_else(|| span.to_string())
        } else {
            span.to_string()
        };

        (output, tokens.len())
    }

    async fn embed_batch(&self, spans: Vec<String>) -> Result<Vec<Embedding>> {
        const BACKOFF_SECONDS: [usize; 4] = [3, 5, 15, 45];
        const MAX_RETRIES: usize = 4;

        let Some(api_key) = self.api_key.clone() else {
            return Err(anyhow!("no open ai key provided"));
        };

        let mut request_number = 0;
        let mut rate_limiting = false;
        let mut request_timeout: u64 = 15;
        let mut response: Response<AsyncBody>;
        while request_number < MAX_RETRIES {
            response = self
                .send_request(
                    &api_key,
                    spans.iter().map(|x| &**x).collect(),
                    request_timeout,
                )
                .await?;

            request_number += 1;

            match response.status() {
                StatusCode::REQUEST_TIMEOUT => {
                    request_timeout += 5;
                }
                StatusCode::OK => {
                    let mut body = String::new();
                    response.body_mut().read_to_string(&mut body).await?;
                    let response: OpenAIEmbeddingResponse = serde_json::from_str(&body)?;

                    log::trace!(
                        "openai embedding completed. tokens: {:?}",
                        response.usage.total_tokens
                    );

                    // If we complete a request successfully that was previously rate_limited
                    // resolve the rate limit
                    if rate_limiting {
                        self.resolve_rate_limit()
                    }

                    return Ok(response
                        .data
                        .into_iter()
                        .map(|embedding| Embedding::from(embedding.embedding))
                        .collect());
                }
                StatusCode::TOO_MANY_REQUESTS => {
                    rate_limiting = true;
                    let mut body = String::new();
                    response.body_mut().read_to_string(&mut body).await?;

                    let delay_duration = {
                        let delay = Duration::from_secs(BACKOFF_SECONDS[request_number - 1] as u64);
                        if let Some(time_to_reset) =
                            response.headers().get("x-ratelimit-reset-tokens")
                        {
                            if let Ok(time_str) = time_to_reset.to_str() {
                                parse(time_str).unwrap_or(delay)
                            } else {
                                delay
                            }
                        } else {
                            delay
                        }
                    };

                    // If we've previously rate limited, increment the duration but not the count
                    let reset_time = Instant::now().add(delay_duration);
                    self.update_reset_time(reset_time);

                    log::trace!(
                        "openai rate limiting: waiting {:?} until lifted",
                        &delay_duration
                    );

                    self.executor.timer(delay_duration).await;
                }
                _ => {
                    let mut body = String::new();
                    response.body_mut().read_to_string(&mut body).await?;
                    return Err(anyhow!(
                        "open ai bad request: {:?} {:?}",
                        &response.status(),
                        body
                    ));
                }
            }
        }
        Err(anyhow!("openai max retries"))
    }
}

>>>>>>> a5836b03
#[cfg(test)]
mod tests {
    use super::*;
    use rand::prelude::*;

    #[gpui::test]
    fn test_similarity(mut rng: StdRng) {
        assert_eq!(
            Embedding::from(vec![1., 0., 0., 0., 0.])
                .similarity(&Embedding::from(vec![0., 1., 0., 0., 0.])),
            0.
        );
        assert_eq!(
            Embedding::from(vec![2., 0., 0., 0., 0.])
                .similarity(&Embedding::from(vec![3., 1., 0., 0., 0.])),
            6.
        );

        for _ in 0..100 {
            let size = 1536;
            let mut a = vec![0.; size];
            let mut b = vec![0.; size];
            for (a, b) in a.iter_mut().zip(b.iter_mut()) {
                *a = rng.gen();
                *b = rng.gen();
            }
            let a = Embedding::from(a);
            let b = Embedding::from(b);

            assert_eq!(
                round_to_decimals(a.similarity(&b), 1),
                round_to_decimals(reference_dot(&a.0, &b.0), 1)
            );
        }

        fn round_to_decimals(n: OrderedFloat<f32>, decimal_places: i32) -> f32 {
            let factor = (10.0 as f32).powi(decimal_places);
            (n * factor).round() / factor
        }

        fn reference_dot(a: &[f32], b: &[f32]) -> OrderedFloat<f32> {
            OrderedFloat(a.iter().zip(b.iter()).map(|(a, b)| a * b).sum())
        }
    }
}<|MERGE_RESOLUTION|>--- conflicted
+++ resolved
@@ -1,38 +1,12 @@
+use std::time::Instant;
+
 use anyhow::Result;
 use async_trait::async_trait;
-<<<<<<< HEAD
-=======
-use futures::AsyncReadExt;
-use gpui::executor::Background;
-use gpui::{serde_json, ViewContext};
-use isahc::http::StatusCode;
-use isahc::prelude::Configurable;
-use isahc::{AsyncBody, Response};
-use lazy_static::lazy_static;
->>>>>>> a5836b03
 use ordered_float::OrderedFloat;
 use rusqlite::types::{FromSql, FromSqlResult, ToSqlOutput, ValueRef};
 use rusqlite::ToSql;
-<<<<<<< HEAD
-use std::time::Instant;
 
 use crate::models::LanguageModel;
-=======
-use serde::{Deserialize, Serialize};
-use std::env;
-use std::ops::Add;
-use std::sync::Arc;
-use std::time::{Duration, Instant};
-use tiktoken_rs::{cl100k_base, CoreBPE};
-use util::http::{HttpClient, Request};
-use util::ResultExt;
-
-use crate::completion::OPENAI_API_URL;
-
-lazy_static! {
-    static ref OPENAI_BPE_TOKENIZER: CoreBPE = cl100k_base().unwrap();
-}
->>>>>>> a5836b03
 
 #[derive(Debug, PartialEq, Clone)]
 pub struct Embedding(pub Vec<f32>);
@@ -93,43 +67,6 @@
     }
 }
 
-<<<<<<< HEAD
-=======
-#[derive(Clone)]
-pub struct OpenAIEmbeddings {
-    pub api_key: Option<String>,
-    pub client: Arc<dyn HttpClient>,
-    pub executor: Arc<Background>,
-    rate_limit_count_rx: watch::Receiver<Option<Instant>>,
-    rate_limit_count_tx: Arc<Mutex<watch::Sender<Option<Instant>>>>,
-}
-
-#[derive(Serialize)]
-struct OpenAIEmbeddingRequest<'a> {
-    model: &'static str,
-    input: Vec<&'a str>,
-}
-
-#[derive(Deserialize)]
-struct OpenAIEmbeddingResponse {
-    data: Vec<OpenAIEmbedding>,
-    usage: OpenAIEmbeddingUsage,
-}
-
-#[derive(Debug, Deserialize)]
-struct OpenAIEmbedding {
-    embedding: Vec<f32>,
-    index: usize,
-    object: String,
-}
-
-#[derive(Deserialize)]
-struct OpenAIEmbeddingUsage {
-    prompt_tokens: usize,
-    total_tokens: usize,
-}
-
->>>>>>> a5836b03
 #[async_trait]
 pub trait EmbeddingProvider: Sync + Send {
     fn base_model(&self) -> Box<dyn LanguageModel>;
@@ -139,264 +76,6 @@
     fn rate_limit_expiration(&self) -> Option<Instant>;
 }
 
-<<<<<<< HEAD
-=======
-pub struct DummyEmbeddings {}
-
-#[async_trait]
-impl EmbeddingProvider for DummyEmbeddings {
-    fn is_authenticated(&self) -> bool {
-        true
-    }
-    fn rate_limit_expiration(&self) -> Option<Instant> {
-        None
-    }
-    async fn embed_batch(&self, spans: Vec<String>) -> Result<Vec<Embedding>> {
-        // 1024 is the OpenAI Embeddings size for ada models.
-        // the model we will likely be starting with.
-        let dummy_vec = Embedding::from(vec![0.32 as f32; 1536]);
-        return Ok(vec![dummy_vec; spans.len()]);
-    }
-
-    fn max_tokens_per_batch(&self) -> usize {
-        OPENAI_INPUT_LIMIT
-    }
-
-    fn truncate(&self, span: &str) -> (String, usize) {
-        let mut tokens = OPENAI_BPE_TOKENIZER.encode_with_special_tokens(span);
-        let token_count = tokens.len();
-        let output = if token_count > OPENAI_INPUT_LIMIT {
-            tokens.truncate(OPENAI_INPUT_LIMIT);
-            let new_input = OPENAI_BPE_TOKENIZER.decode(tokens.clone());
-            new_input.ok().unwrap_or_else(|| span.to_string())
-        } else {
-            span.to_string()
-        };
-
-        (output, tokens.len())
-    }
-}
-
-const OPENAI_INPUT_LIMIT: usize = 8190;
-
-impl OpenAIEmbeddings {
-    pub fn authenticate(&mut self, cx: &mut ViewContext<Self>) {
-        if self.api_key.is_none() {
-            let api_key = if let Ok(api_key) = env::var("OPENAI_API_KEY") {
-                Some(api_key)
-            } else if let Some((_, api_key)) = cx
-                .platform()
-                .read_credentials(OPENAI_API_URL)
-                .log_err()
-                .flatten()
-            {
-                String::from_utf8(api_key).log_err()
-            } else {
-                None
-            };
-
-            if let Some(api_key) = api_key {
-                self.api_key = Some(api_key);
-            }
-        }
-    }
-    pub fn new(
-        api_key: Option<String>,
-        client: Arc<dyn HttpClient>,
-        executor: Arc<Background>,
-    ) -> Self {
-        let (rate_limit_count_tx, rate_limit_count_rx) = watch::channel_with(None);
-        let rate_limit_count_tx = Arc::new(Mutex::new(rate_limit_count_tx));
-
-        OpenAIEmbeddings {
-            api_key,
-            client,
-            executor,
-            rate_limit_count_rx,
-            rate_limit_count_tx,
-        }
-    }
-
-    fn resolve_rate_limit(&self) {
-        let reset_time = *self.rate_limit_count_tx.lock().borrow();
-
-        if let Some(reset_time) = reset_time {
-            if Instant::now() >= reset_time {
-                *self.rate_limit_count_tx.lock().borrow_mut() = None
-            }
-        }
-
-        log::trace!(
-            "resolving reset time: {:?}",
-            *self.rate_limit_count_tx.lock().borrow()
-        );
-    }
-
-    fn update_reset_time(&self, reset_time: Instant) {
-        let original_time = *self.rate_limit_count_tx.lock().borrow();
-
-        let updated_time = if let Some(original_time) = original_time {
-            if reset_time < original_time {
-                Some(reset_time)
-            } else {
-                Some(original_time)
-            }
-        } else {
-            Some(reset_time)
-        };
-
-        log::trace!("updating rate limit time: {:?}", updated_time);
-
-        *self.rate_limit_count_tx.lock().borrow_mut() = updated_time;
-    }
-    async fn send_request(
-        &self,
-        api_key: &str,
-        spans: Vec<&str>,
-        request_timeout: u64,
-    ) -> Result<Response<AsyncBody>> {
-        let request = Request::post("https://api.openai.com/v1/embeddings")
-            .redirect_policy(isahc::config::RedirectPolicy::Follow)
-            .timeout(Duration::from_secs(request_timeout))
-            .header("Content-Type", "application/json")
-            .header("Authorization", format!("Bearer {}", api_key))
-            .body(
-                serde_json::to_string(&OpenAIEmbeddingRequest {
-                    input: spans.clone(),
-                    model: "text-embedding-ada-002",
-                })
-                .unwrap()
-                .into(),
-            )?;
-
-        Ok(self.client.send(request).await?)
-    }
-}
-
-#[async_trait]
-impl EmbeddingProvider for OpenAIEmbeddings {
-    fn is_authenticated(&self) -> bool {
-        self.api_key.is_some()
-    }
-
-    fn max_tokens_per_batch(&self) -> usize {
-        50000
-    }
-
-    fn rate_limit_expiration(&self) -> Option<Instant> {
-        *self.rate_limit_count_rx.borrow()
-    }
-    fn truncate(&self, span: &str) -> (String, usize) {
-        let mut tokens = OPENAI_BPE_TOKENIZER.encode_with_special_tokens(span);
-        let output = if tokens.len() > OPENAI_INPUT_LIMIT {
-            tokens.truncate(OPENAI_INPUT_LIMIT);
-            OPENAI_BPE_TOKENIZER
-                .decode(tokens.clone())
-                .ok()
-                .unwrap_or_else(|| span.to_string())
-        } else {
-            span.to_string()
-        };
-
-        (output, tokens.len())
-    }
-
-    async fn embed_batch(&self, spans: Vec<String>) -> Result<Vec<Embedding>> {
-        const BACKOFF_SECONDS: [usize; 4] = [3, 5, 15, 45];
-        const MAX_RETRIES: usize = 4;
-
-        let Some(api_key) = self.api_key.clone() else {
-            return Err(anyhow!("no open ai key provided"));
-        };
-
-        let mut request_number = 0;
-        let mut rate_limiting = false;
-        let mut request_timeout: u64 = 15;
-        let mut response: Response<AsyncBody>;
-        while request_number < MAX_RETRIES {
-            response = self
-                .send_request(
-                    &api_key,
-                    spans.iter().map(|x| &**x).collect(),
-                    request_timeout,
-                )
-                .await?;
-
-            request_number += 1;
-
-            match response.status() {
-                StatusCode::REQUEST_TIMEOUT => {
-                    request_timeout += 5;
-                }
-                StatusCode::OK => {
-                    let mut body = String::new();
-                    response.body_mut().read_to_string(&mut body).await?;
-                    let response: OpenAIEmbeddingResponse = serde_json::from_str(&body)?;
-
-                    log::trace!(
-                        "openai embedding completed. tokens: {:?}",
-                        response.usage.total_tokens
-                    );
-
-                    // If we complete a request successfully that was previously rate_limited
-                    // resolve the rate limit
-                    if rate_limiting {
-                        self.resolve_rate_limit()
-                    }
-
-                    return Ok(response
-                        .data
-                        .into_iter()
-                        .map(|embedding| Embedding::from(embedding.embedding))
-                        .collect());
-                }
-                StatusCode::TOO_MANY_REQUESTS => {
-                    rate_limiting = true;
-                    let mut body = String::new();
-                    response.body_mut().read_to_string(&mut body).await?;
-
-                    let delay_duration = {
-                        let delay = Duration::from_secs(BACKOFF_SECONDS[request_number - 1] as u64);
-                        if let Some(time_to_reset) =
-                            response.headers().get("x-ratelimit-reset-tokens")
-                        {
-                            if let Ok(time_str) = time_to_reset.to_str() {
-                                parse(time_str).unwrap_or(delay)
-                            } else {
-                                delay
-                            }
-                        } else {
-                            delay
-                        }
-                    };
-
-                    // If we've previously rate limited, increment the duration but not the count
-                    let reset_time = Instant::now().add(delay_duration);
-                    self.update_reset_time(reset_time);
-
-                    log::trace!(
-                        "openai rate limiting: waiting {:?} until lifted",
-                        &delay_duration
-                    );
-
-                    self.executor.timer(delay_duration).await;
-                }
-                _ => {
-                    let mut body = String::new();
-                    response.body_mut().read_to_string(&mut body).await?;
-                    return Err(anyhow!(
-                        "open ai bad request: {:?} {:?}",
-                        &response.status(),
-                        body
-                    ));
-                }
-            }
-        }
-        Err(anyhow!("openai max retries"))
-    }
-}
-
->>>>>>> a5836b03
 #[cfg(test)]
 mod tests {
     use super::*;
